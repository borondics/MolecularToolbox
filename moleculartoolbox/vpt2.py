# -*- coding: UTF-8 -*-
"""This module contains functions related to the VPT2 approximation."""
import sys
import os
import numpy as np
from chemphysconst import Constants
from . import Geometry
from . import Harmonic
# from numpy import linalg
# from . import printfunctions as PF

# Module globals
FLOAT = np.float128
COMPLEX = np.complex256
CONST = Constants()
CORIOLIS_RESONANCE_THRESH = 10.0  # 1/cm


class VPT2_ForceFields(object):
    """This constructs higher-order force fields and property derivatives."""

    def __init__(self, path, harmonic, **kwargs):
        super(VPT2_ForceFields, self).__init__()
        self.path = path
        self.harmonic = harmonic
        self.geometry = harmonic.geometry
        self.kwargs = kwargs

        if 'anharm_displacement' not in kwargs:
            self.anharm_displacement = 0.05
        else:
            self.anharm_displacement = kwargs['anharm_displacement']

        self.has_cubic = False
        self.has_semiquartic = False

    def transform_to_normal_coordinate_fc(self, hessian):
        """
        Transform a Cartesian Hessian to normal mode force constants.

        Coming from a normal mode displacement we assume that the atom ordering
         stays the same!
        The Hessian should have the units Eh/(bohr^2).
        """
        # Get constants
        # h_bar = CONST.planck_constant() / (2 * np.pi)
        hartee_to_joule = CONST.hartree_energy("J")
        bohr_to_meter = CONST.bohr_radius()
        u_to_kg = CONST.atomic_mass_constant()  # 1.66053904e-27 kg
        c = CONST.speed_of_light()  # m/s
        threeN = len(hessian)

        # Mass-weight the Hessian
        mw_Hessian = self.harmonic.mass_weight_Hessian(hessian)
        mat_L = self.harmonic.mat_L
        diag_Hess = self.harmonic.diag_Hess
        harm_freq = self.harmonic.harmonic_frequencies(diag_Hess, "1/s")
        conversion_factor = hartee_to_joule / (4 * np.pi**2 * c * u_to_kg *
                                               bohr_to_meter**2 * 1e2)
        # Transformation
        nc_hessian = np.zeros((threeN, threeN), COMPLEX)
        for i in range(threeN):
            for j in range(threeN):
                for m in range(threeN):
                    for n in range(threeN):
                        nc_hessian[i, j] += (mat_L[m, i] * mat_L[n, j] *
                                             mw_Hessian[m, n])
                nc_hessian[i, j] *= 1 / np.sqrt(harm_freq[i] * harm_freq[j])
        # nc_hessian has the unit of J * s^2 * Eh / (amu * bohr^2)
        return nc_hessian * conversion_factor

    def transform_displaced_Hessians(self, hessians):
        """Return a list of Hessians transformed into the norm-coord-domain."""
        nc_Hessians = []
        for hessian in hessians:
            nc_Hessians.append(self.transform_to_normal_coordinate_fc(hessian))
        return nc_Hessians

    def check_cubic(self, phi):
        """
        Check if the cubic force constants fulfil the Schwarz equation.

         Phi_ijk = Phi_jik = Phi_jki = Phi_ikj = Phi_kij = Phi_kji
        >> Doesn't do any checks at the moment.
        >> Need to implement printing control and proper error handling.
        """
        nVib = self.geometry.nVib()
        # precision = 9
        # i_str = "{:> 3d} "
        # const_str = " {{:> {},.{}f}}".format(7 + precision, precision)
        # print_str = i_str * 3 + const_str * 6  # + '\n'
        for i in range(nVib):
            for j in range(i, nVib):
                for k in range(j, nVib):
                    # vec = [phi[i, j, k],
                    #        phi[j, i, k],
                    #        phi[j, k, i],
                    #        phi[i, k, j],
                    #        phi[k, i, j],
                    #        phi[k, j, i]]
                    # if np.abs(phi[i, j, k]) > 1e-4:
                    #     print print_str.format(i + 7, j + 7, k + 7, *vec)
                    phi[j, i, k] = phi[i, j, k]
                    phi[j, k, i] = phi[i, j, k]
                    phi[i, k, j] = phi[i, j, k]
                    phi[k, i, j] = phi[i, j, k]
                    phi[k, j, i] = phi[i, j, k]
        return phi

    def calculate_cubic_force_field(self, nc_Hessians):
        """
        Generate a cubic force-field from a set of displacement Hessians.

         nc_Hessians holds all 2*3*N Hessians
         Phi_ijk = (Phi_ij^+ - Phi_ij^-)/(2 * Delta q)
        """
        def check(cub1, cub2):
            if np.abs(cub1 - cub2) > 1e-4:
                return np.abs(cub1 - cub2)
            else:
                return False

        nTransRot = self.geometry.nTransRot()
        nVib = self.geometry.nVib()
        disp = 2 * self.anharm_displacement
        cubic = np.zeros((nVib, nVib, nVib), FLOAT)

        for i in range(nVib):
            for j in range(nVib):
                for k in range(nVib):
                    k *= 2
                    pos = nc_Hessians[k][i + nTransRot, j + nTransRot].real
                    neg = nc_Hessians[k + 1][i + nTransRot, j + nTransRot].real
                    cubic[i, j, int(k / 2)] = (pos - neg) / disp
        cubic = self.check_cubic(cubic)
        self.cubic = cubic
        self.has_cubic = True
        return 1

    def calculate_semiquartic_force_field(self, nc_Hessians):
        """
        Generate a semi-quartic force field from a set of displaced Hessians.

        Phi_ijkk = (Phi_ij^+ + Phi_ij^- 2Phi_ij^0)/(q_k)^2
        """
        nTransRot = self.geometry.nTransRot()
        threeN = 3 * len(self.geometry.atoms)
        nVib = threeN - nTransRot
        hessian0 = self.harmonic.hessian
        nc_Hessian_zero = self.transform_to_normal_coordinate_fc(hessian0)
        semiquartic = np.zeros((nVib, nVib, nVib), FLOAT)
        for i in range(nVib):
            for j in range(nVib):
                for k in range(nVib):
                    pos = nc_Hessians[2 * k][i + nTransRot, j + nTransRot]
                    neg = nc_Hessians[2 * k + 1][i + nTransRot, j + nTransRot]
                    hess_zero = nc_Hessian_zero[i + nTransRot, j + nTransRot]
                    semiquartic[i, j, k] = ((pos.real + neg.real -
                                             2 * hess_zero.real) /
                                            (self.anharm_displacement**2))
        self.semiquartic = semiquartic
        self.has_semiquartic = True
        return 1


class VPT2_file(object):
    """
    This class reads in a .vpt2 file resulting from an ORCA VPT2 calculation.
    """
    def __init__(self, vpt2_file_path):
        super(VPT2_file, self).__init__()
        self.file_path = self.check_vpt2_file(vpt2_file_path)

        self.has_geometry = False
        self.has_harmonic = False
        self.has_cubic = False
        self.has_semiquartic = False

        self.geometry = self.get_geometry()
        self.harmonic = self.get_harmonic()
        self.cubic = self.get_cubic()
        self.semiquartic = self.get_semiquartic()

    def check_vpt2_file(self, file_path):
        """Return the VPT2 file as a string."""
        if not os.path.exists(file_path):
            sys.exit("VPT2_file.read_vpt2_file(): "
                     "Could not find vpt2 file.")
        return file_path

    def get_geometry(self):
        """Return the geometry object."""
        with open(self.file_path) as file_object:
            line = file_object.readline()
            while line:
                if "Atomic coordinates in Angstroem" in line:
                    line = file_object.readline()
                    raw_geom = []
                    for i in range(int(line.strip())):
                        split = file_object.readline().split()
                        raw_geom.append([i, split[0], split[2],
                                         split[3], split[4], split[5]])

                    self.has_geometry = True
                    break
                line = file_object.readline()
        if not self.has_geometry:
            sys.exit("VPT2_file.get_geometry(): "
                     "Could not find a valid geometry.")
        return Geometry(raw_geom, use_own_masses=True, distance_units="Angs")

    def get_harmonic(self):
        """Return the harmonic object."""
        with open(self.file_path) as file_object:
            line = file_object.readline()
            while line:
                if "Hessian[i][j] in Eh/(bohr**2)" in line:
                    line = file_object.readline()
                    size = tuple(int(i) for i in line.strip().split())
                    hessian = np.zeros(size, FLOAT)
                    for i in range(np.prod(size)):
                        split = file_object.readline().strip().split()
                        hessian[int(split[0]), int(split[1])] = FLOAT(split[2])
                    self.has_harmonic = True
                    break
                line = file_object.readline()
        if not self.has_harmonic:
            sys.exit("VPT2_file.get_geometry(): "
                     "Could not find a valid Hessian.")
        return Harmonic(self.geometry, hessian=hessian)

    def get_cubic(self):
        """Return the cubic force field as a nxnxn numpy matrix."""
        with open(self.file_path) as file_object:
            line = file_object.readline()
            while line:
                if "Cubic[i][j][k] force field in 1/cm" in line:
                    line = file_object.readline()
                    size = tuple(int(i) for i in line.strip().split())
                    cubic = np.zeros(size, FLOAT)
                    for i in range(np.prod(size)):
                        split = file_object.readline().strip().split()
                        cubic[int(split[0]),
                              int(split[1]),
                              int(split[2])] = FLOAT(split[3])
                    self.has_cubic = True
                    break
                line = file_object.readline()
        if not self.has_cubic:
            sys.exit("VPT2_file.get_geometry(): "
                     "Could not find a valid cubic force field.")
        return cubic

    def get_semiquartic(self):
        """Return the semiquartic force field as a nxnxn numpy matrix."""
        with open(self.file_path) as file_object:
            line = file_object.readline()
            while line:
                if "Semi-quartic[i][j][k][k] force field in 1/cm" in line:
                    line = file_object.readline()
                    size = tuple(int(i) for i in line.strip().split())
                    semiquartic = np.zeros(size, FLOAT)
                    for i in range(np.prod(size)):
                        split = file_object.readline().strip().split()
                        semiquartic[int(split[0]),
                                    int(split[1]),
                                    int(split[2])] = FLOAT(split[3])
                    self.has_semiquartic = True
                    break
                line = file_object.readline()
        if not self.has_semiquartic:
            sys.exit("VPT2_file.get_geometry(): "
                     "Could not find a valid semiquartic force field.")
        return semiquartic


class VPT2(object):
    """
    This handles all calculations related to a cubic/semi-quartic force field.

    This includes anharmonic constants, fundamentals, overtones as well as
     combination bands, VibRot constants and anharmonic properties.
    """

    def __init__(self, harmonic, cubic, semiquartic, **kwargs):
        super(VPT2, self).__init__()
        self.harmonic = harmonic
        self.geometry = harmonic.geometry
        self.kwargs = kwargs

        if type(cubic) == np.ndarray:
            self.cubic = cubic
        else:
            sys.exit("VibRot.VPT2.__init__(): "
                     "A valid cubic force field is necessary")
        if type(semiquartic) == np.ndarray:
            self.semiquartic = semiquartic
        else:
            sys.exit("VibRot.VPT2.__init__(): "
                     "A valid semi-quartic force field is necessary")
        if "print_level" in kwargs:
            self.print_level = kwargs["print_level"]
        else:
            self.print_level = 0
        # Common Variables
        self.nTransRot = harmonic.geometry.nTransRot()
        self.nVib = harmonic.geometry.nVib()
        self.harm_freq = harmonic.freq_inv_cm[self.nTransRot:].real
        self.mat_D = self.harmonic_VPT2_derivative()

    def anharmonic_constants(self):
        """
        Return the anharmonic constants chi as an (3N-nTransRot)**2 tensor.

        Calculated according to
            Papousek/Alijev, 1982, isbn: 9780444997371, 160 pp. and
            Amos/Handy/Jayatilaka (doi:10.1063/1.461259)
        """
        cubic = self.cubic
        semiquartic = self.semiquartic

        fermi_resonances_overview = self.detect_Fermi_resonances(self.mat_D)
        fermi_resonances = [set(f[0]) for f in fermi_resonances_overview]

        def omega(w_k, w_l, w_m):
            # Eq. 6c Amos/Handy/Jayatilaka (doi:10.1063/1.461259)
            omega_klm = (w_m * (w_k**2 + w_l**2 - w_m**2) / (2 *
                         ((w_k + w_l + w_m) *
                          (-w_k + w_l + w_m) *
                          (w_k - w_l + w_m) *
                          (w_k + w_l - w_m))))
            return omega_klm

        def omega_fermi(w_k, w_l, w_m):
            # Eq. 6d Amos/Handy/Jayatilaka (doi:10.1063/1.461259)
            omega_klm = 0.125 * (1 / (w_k + w_l + w_m) +
                                 1 / (-w_k + w_l + w_m) +
                                 1 / (w_k - w_l + w_m))
            return omega_klm

        def check_fermi(i, j, l):
            if set([i, j, l]) in fermi_resonances:
                return True

        # Collect the necessary variables
        nVib = self.nVib
        nTransRot = self.nTransRot
        w = self.harm_freq
        cz = self.harmonic.coriolis_zeta()
        b_e = self.harmonic.rot_const_inv_cm
        chi = np.zeros((nVib, nVib), FLOAT)

        for k in range(nVib):
            for l in range(k, nVib):
                if k == l:
                    # Term2 in Eq. 17.1.2 of Papousek/Alijev
                    chi_t2 = 0.0
                    for m in range(nVib):
                        if check_fermi(k, l, m):
                            if self.print_level:
                                print("Fermi resonance: w_%s~2w_%s" % (k, m))
                            # Eq. 6b Amos/Handy/Jayatilaka
                            chi_t2 += (0.125 * cubic[k, k, m]**2 *
                                       (1 / w[m] + 0.25 / (2 * w[k] + w[m])))
                        else:
                            # Eq. 6a Amos/Handy/Jayatilaka
                            chi_t2 += (cubic[k, k, m]**2 *
                                       (8 * w[k]**2 - 3 * w[m]**2) /
                                       (16 * w[m] * (4 * w[k]**2 - w[m]**2)))
                    # Eq. 17.1.2 of Papousek/Alijev
                    chi[k, k] = semiquartic[k, k, k] / 16 - chi_t2
                else:
                    # Term 1 in Eq. 17.1.3 of Papousek/Alijev
                    chi_t1 = 0.25 * semiquartic[k, k, l]
                    chi_t2 = 0.0
                    chi_t3 = 0.0
                    chi_t4 = 0.0
                    for m in range(nVib):
                        # Term 2 in Eq. 17.1.3 of Papousek/Alijev
                        chi_t2 -= cubic[k, k, m] * cubic[l, l, m] / w[m]
                        if check_fermi(k, l, m):
                            if self.print_level:
                                print("Fermi resonance: "
                                      "w_%s~w_%s+w_%s" % (k, l, m))
                            chi_t3 -= (cubic[k, l, m]**2 *
                                       omega_fermi(w[k], w[l], w[m]))
                        else:
                            # Term 3 in Eq. 17.1.3 of Papousek/Alijev
                            chi_t3 -= (cubic[k, l, m]**2 *
                                       omega(w[k], w[l], w[m]))
                    lz, kz = l + nTransRot, k + nTransRot
                    # Term 4 in Eq. 17.1.3 of Papousek/Alijev
                    for axis in range(3):
                        chi_t4 += (cz[axis, kz, lz]**2 *
                                   (w[k] / w[l] + w[l] / w[k]) *
                                   b_e[axis])
                    chi[k, l] = chi_t1 + chi_t2 / 4 + chi_t3 + chi_t4
                    chi[l, k] = chi[k, l]
        return chi

    def fundamental_transitions(self, chi):
        """Return the fundamental transitions in 1/cm."""
        nVib = self.nVib
        w = self.harm_freq
        fundamental_frequencies = np.zeros((nVib,), dtype=FLOAT)

        # Port this to an Einstein-sum version soon!
        for r in range(nVib):
            tmp = FLOAT(0)
            for s in range(nVib):
                if r != s:
                    tmp += chi[r, s]
            fundamental_frequencies[r] = w[r] + 2 * chi[r, r] + tmp / 2
        return fundamental_frequencies

    def vibRot_constants(self):
        """
        Return an array -alpha_k^beta (minus is important).

        It contains the components of the vibrational-rotational constants in
         1/cm.
        According to eq. 12 of Amos/Handy/Jayatilaka (doi:10.1063/1.461259)
        """
        fermi_resonances_overwiew = self.detect_Fermi_resonances(self.mat_D)
        strong_fermi_resonances = [set(f[0]) for f in fermi_resonances_overwiew
                                   if f[-1] == "strong"]

        def check_fermi(i, j):
            if set([i, j]) in strong_fermi_resonances:
                return True

        # Initialise constants
        h = CONST.planck_constant("J*s")
        c = CONST.speed_of_light()  # m/s
        u_to_kg = CONST.atomic_mass_constant()  # kg
        nVib = self.nVib
        nTransRot = self.nTransRot
        w = self.harm_freq

        cubic = self.cubic
        moI = self.geometry.rot_prop.moment_of_inertia_tensor()  # u*Angs^2
        moI_derivs = self.harmonic.inertia_derivatives()  # u^1/2*Angs
        # The moI derivative needs to be converted to the unit of cm:
        moI_deriv_conv = np.pi * np.sqrt(u_to_kg * c / h) * 1e-9
        cz = self.harmonic.coriolis_zeta()
        b_e = self.harmonic.rot_const_inv_cm

        coriolis_resonances = []
        negAlpha = np.zeros((3, nVib, 4), dtype=FLOAT)
        # Term 1
        for k in range(nVib):
            for b in range(3):
                for a in range(3):
                    negAlpha[b, k, 0] += (1.5 * b_e[b]**2 *
                                          moI_derivs[k, a, b]**2 /
                                          (w[k] * moI[a, a]))
        # Term 2 and 3
        for k in range(nVib):
            for b in range(3):
                for l in range(nVib):
                    lz, kz = l + nTransRot, k + nTransRot
                    if np.abs(w[k] - w[l]) > CORIOLIS_RESONANCE_THRESH:
                        negAlpha[b, k, 1] += (2 * b_e[b]**2 / w[k] *
                                              cz[b, kz, lz]**2 *
                                              (3 * w[k]**2 + w[l]**2) /
                                              (w[k]**2 - w[l]**2))
                    else:
                        coriolis_resonances.append((k, l))
                        negAlpha[b, k, 2] -= (b_e[b]**2 * cz[b, kz, lz]**2 *
                                              (w[k] - w[l])**2 /
                                              ((w[k] + w[l]) * w[k]**2 * w[l]))
        # Term 4
        for k in range(nVib):
            for b in range(3):
                for l in range(nVib):
                    if not check_fermi(l, k):
<<<<<<< HEAD
                        # it seems that this term needs to be negative when
                        # compared to cfour (moI_deriv definition?)
                        # print("{:.9f}".format(moI_derivs[l, b, b]))
                        negAlpha[b, k, 3] -= (2 * b_e[b]**2 * cubic[k, k, l] *
=======
                        # it seems that this term needs to SOMETIMES be negative 
                        # when compared to cfour (moI_deriv definition?)
                        negAlpha[b, k, 3] += (2 * b_e[b]**2 * cubic[k, k, l] *
>>>>>>> 6d1b5b60
                                              moI_derivs[l, b, b] *
                                              moI_deriv_conv / w[l]**1.5)
        return -negAlpha, coriolis_resonances

    def b_0(self, alpha):
        """Return the corrected B_0 values in 1/cm."""
        b_e = self.harmonic.rot_const_inv_cm
        b_0 = np.zeros((3,), dtype=FLOAT)
        for a in range(3):
            b_temp = 0.0
            for i in range(self.nVib):
                b_temp += np.sum(alpha[a, i])
            b_0[a] = b_e[a] - 0.5 * b_temp
            # print "{:>12,.6f} {:>12,.6f}".format(b_e[a], b_0[a])
        return b_0

    def generate_state(self, ijk_quanta={}):
        """
        Return a list of states of length self.nVib.

        Here, at all positions found in ijk_quanta, the respective amount of
         quanta is inserted, e.g.:
         nVib = 3, ijk_quanta = {1:2, 2:1} --> state = np.array([0, 2, 1]).
        """
        state = np.zeros((self.nVib), dtype=np.int16)
        for i, quanta in ijk_quanta.items():
            state[i] = np.int16(quanta)
        return state

    def recursive_states(self, seed, n_qanta, states):
        """Recursively populate states with n_qanta."""
        if n_qanta == 1:
            return states
        new_states = []
        for element in seed:
            new_states += (element + states).tolist()
        states = np.array(new_states)
        n_qanta -= 1
        return self.recursive_states(seed, n_qanta, states)

    def generate_excited_states(self, initial_state, n_quantas):
        """
        Generate a list of possible excited Vibrational states.

        Here we start from an initial_state (constituting excitations
         of n_quanta).
        """
        eye = np.eye(self.nVib, dtype=np.int)
        seed = []
        pm = np.array([1, -1])
        for i in range(self.nVib):
            for m in pm:
                seed.append((m * eye[i]))
        excited_states = []
        concatenated = np.concatenate([pm * x for x in n_quantas])
        for n_quanta in n_quantas:
            for pre_state in self.recursive_states(seed, n_quanta, seed):
                if np.sum(pre_state) in concatenated:
                    excited_state = initial_state + pre_state
                    if np.min(excited_state) >= 0:
                        if excited_state.tolist() not in excited_states:
                            excited_states.append(excited_state.tolist())
        return excited_states

    def h0vib(self, state_i):
        """
        Return the energy of a harmonic transition.

        I.e. <i|H_0|j>, which is only greater zero if i == j.
        """
        return np.sum((FLOAT(state_i) + 0.5) * self.harm_freq)

    def qn_i(self, n, i, n_quanta):
        """Determine pre-factors resulting from the integrations."""
        if (n == 3 and n_quanta == 1):
            return np.sqrt(9.0 / 8.0 * FLOAT(i + 1)**3)
        elif (n == 2 and n_quanta == 0):
            return FLOAT(i) + 0.5
        elif (n_quanta == n and n_quanta > 0):
            q = [FLOAT(i + j) / 2 for j in range(1, n + 1)]
            return np.sqrt(np.prod(q))
        else:
            return 0.0

    def h1vib(self, state_i, state_j):
        """Return the energy of the 1st anharmonic transition,i.e. <i|H_1|j>."""
        h1 = 0.0
        if (len(state_i) == self.nVib and len(state_j) == self.nVib):
            state_diff = np.abs(state_j - state_i)
            nz = np.nonzero(state_diff)[0]
            # nz:  there could be up to 3 non-zero indices
            if np.sum(state_diff) == 3:
                if len(nz) == 1:
                    gs = min(state_i[nz[0]], state_j[nz[0]])
                    h1 += (self.qn_i(3, gs, 3) *
                           self.cubic[nz[0], nz[0], nz[0]] / 6)
                elif len(nz) == 2:
                    gs = [min(state_i[nz[0]], state_j[nz[0]]),
                          min(state_i[nz[1]], state_j[nz[1]])]
                    if state_diff[nz[0]] == 2:
                        h1 += (self.qn_i(1, gs[1], 1) *
                               self.qn_i(2, gs[0], 2) *
                               self.cubic[nz[0], nz[0], nz[1]] / 2)
                    elif state_diff[nz[1]] == 2:
                        h1 += (self.qn_i(1, gs[0], 1) *
                               self.qn_i(2, gs[1], 2) *
                               self.cubic[nz[1], nz[1], nz[0]] / 2)
                elif len(nz) == 3:
                    gs = [min(state_i[nz[0]], state_j[nz[0]]),
                          min(state_i[nz[1]], state_j[nz[1]]),
                          min(state_i[nz[2]], state_j[nz[2]])]
                    h1 += (self.qn_i(1, gs[0], 1) *
                           self.qn_i(1, gs[1], 1) *
                           self.qn_i(1, gs[2], 1) *
                           self.cubic[nz[0], nz[1], nz[2]])
            elif np.sum(state_diff) == 1:
                # print state_diff, state_i, state_j
                gs = min(state_i[nz[0]], state_j[nz[0]])
                for k in range(self.nVib):
                    # print k, nz[0], gs
                    if k == nz[0]:
                        h1 += (self.qn_i(3, gs, 1) *
                               self.cubic[nz[0], nz[0], nz[0]] / 6)
                    else:
                        h1 += (self.qn_i(1, gs, 1) *
                               self.qn_i(2, state_i[k], 0) *
                               self.cubic[nz[0], k, k] / 2)
            else:
                return 0.0
        else:
            sys.exit("VibRot.vpt2.h1vib(): "
                     "len(state_i) != len(state_j) != nVib.")

        return h1

    def harmonic_VPT2_derivative(self):
        """
        Return the D-matrix.

        This represents the harmonic derivative of the perturbative corrections
         to the fundamental frequencies d (dimensionless) according to
         Matthews.
            doi: 10.1080/00268970902769463 (equation 3,4)
        >> The routine is a bit slow for large systems, check if improvable!
        """
        def kron(a, b):
            if a == b:
                return 1.0
            else:
                return 0.0

        nVib = self.nVib
        nTransRot = self.nTransRot
        w = self.harm_freq
        cz = self.harmonic.coriolis_zeta()[:, nTransRot:, nTransRot:]
        b_e = self.harmonic.rot_const_inv_cm
        d = np.zeros((nVib, nVib), dtype=FLOAT)
        d_0 = np.zeros((nVib), dtype=FLOAT)

        state_0 = self.generate_state({})
        excited_states = self.generate_excited_states(state_0, [1, 3])

        for a in range(nVib):
            # d^0_a Term1
            for b in range(nVib):
                # if a == b, 1 / w[b] - w[b] / w[a]**2 is 0 (no contribution)
                coriolis = 0.0
                for alpha in range(3):
                    coriolis += (cz[alpha, a, b])**2 * b_e[alpha]
                # print("{:>12.4f}".format(coriolis))
                d_0[a] += 0.25 * (1 / w[b] - w[b] / w[a]**2) * coriolis
            # d^0_a Term2
            for excited_state_k in excited_states:
                h1vib_squared = self.h1vib(state_0, excited_state_k)**2
                delta_e_ik = (self.h0vib(state_0) -
                              self.h0vib(excited_state_k))
                d_0[a] += (h1vib_squared / delta_e_ik**2) * excited_state_k[a]
        # print(d_0)
        # sys.exit()
        for i in range(nVib):
            state_i = self.generate_state({i: 1})
            excited_states = self.generate_excited_states(state_i, [1, 3])
            for a in range(nVib):
                # Term 1
                for b in range(nVib):
                    if a != b:
                        coriolis = 0.0
                        for alpha in range(3):
                            coriolis += (cz[alpha, a, b])**2 * b_e[alpha]
                        weighting = (kron(i, a) + 0.5) * (kron(i, b) + 0.5)
                        d[i][a] += (weighting *
                                    (1 / w[b] - w[b] / w[a]**2) * coriolis)
                # Term 2
                for excited_state_k in excited_states:
                    h1vib_squared = self.h1vib(state_i, excited_state_k)**2
                    delta_e_ik = (self.h0vib(state_i) -
                                  self.h0vib(excited_state_k))
                    if not (h1vib_squared == 0.0 or np.abs(delta_e_ik) < 1e-3):
                        d[i][a] -= ((kron(i, a) - excited_state_k[a]) *
                                    h1vib_squared / delta_e_ik ** 2)
                # Term 3
                d[i][a] -= d_0[a]

        return d

    def zero_point_energy(self, anharmonic_constants):
        """Generate the zero point vibrational energy in 1/cm."""
        nVib = self.nVib
        nTransRot = self.nTransRot
        w = self.harm_freq
        cubic = self.cubic
        semiquartic = self.semiquartic
        cz = self.harmonic.coriolis_zeta()
        b_e = self.harmonic.rot_const_inv_cm

        harmonic_zpe = 0.5 * np.sum(w)
        anharmonic_zpe = 0.0
        for i in range(nVib):
            for j in range(nVib):
                if i >= j:
                    anharmonic_zpe += 0.25 * anharmonic_constants[i, j]

        # Term 1
        zpe = -0.25 * np.sum(b_e)

        for k in range(nVib):
            # Term 2
            zpe += semiquartic[k, k, k] / 64.0
            # Term 3
            zpe += -7.0 * cubic[k, k, k]**2 / (576.0 * w[k])
            # Term 4
            for l in range(nVib):
                if l != k:
                    zpe += ((3.0 * w[l] * cubic[k, k, l]**2) /
                            (64.0 * (4.0 * w[k]**2 - w[l]**2)))
            # Term 5
            for l in range(nVib):
                for m in range(nVib):
                    if (k < l and l < m and k < m):
                        zpe -= ((cubic[k, l, m]**2 * w[k] * w[l] * w[m]) /
                                (4.0 * ((w[k] + w[l] + w[m]) *
                                        (w[k] - w[l] - w[m]) *
                                        (w[k] + w[l] - w[m]) *
                                        (w[k] - w[l] + w[m]))))
            # Term 6
            for l in range(nVib):
                if k != l:
                    lz, kz = l + nTransRot, k + nTransRot
                    for axis in range(3):
                        zpe -= 0.125 * b_e[axis] * cz[axis, kz, lz]**2

        return zpe + harmonic_zpe + anharmonic_zpe

    def detect_Fermi_resonances(self, mat_D):
        """
        Return Fermi-resonances in an automaitic manner.

        It analyses the harmonic derivative of the perturbative corrections to
         the fundamental frequencies d_mat and retrun resonant states as well as
         their harmonic frequencies.

        Two cases:
            strong: w_i ~ 2 w_j     (D[i,i] = -X, D[i,j] = 2X)
            weak:   w_i ~ w_j + w_k (D[i,i] = -X, D[i,j] =  X, D[i,k] = X)
        """
        cTresh = 1  # np.around threshold

        def d_approx(i, j):
            return np.around(mat_D[i, i], cTresh)

        fermi_resonances = []
        # The following returns a list of indexes for which |D[i,i]| > 0.5
        relevant_D = np.nonzero(np.greater(np.abs(np.diag(mat_D)), 0.5))[0]
        w = self.harm_freq
        for i in relevant_D:
            d_index = np.nonzero(np.greater(np.abs(mat_D[i]), 0.5))[0]
            d_index = [j for j in d_index if i != j]
            if not d_index:
                continue
            if len(d_index) == 1:
                #  strong Fermi resonance
                j = d_index[0]
                f = [[i, j], [w[i], w[j]], [{j: 2}, {i: 1}],
                     [-mat_D[i, i], mat_D[i, j] / 2], "strong"]
                fermi_resonances.append(f)
            elif len(d_index) == 2:
                j, k = d_index[0], d_index[1]
                xTest = -d_approx(i, i)
                if (xTest == d_approx(i, j) and xTest == d_approx(i, k)):
                    f = [[i, j, k], [w[i], w[j], w[k]], [{j: 1, k: 1}, {i: 1}],
                         [-mat_D[i, i], mat_D[i, j], mat_D[i, k]], "weak"]
                    fermi_resonances.append(f)
            else:
                sys.exit("VibRot.vpt2.detect_Fermi_resonances(): "
                         "Matrix D seems too complicated.")
        return fermi_resonances
        # return []

    def effective_hamiltonian(self, anharmonic_const):
        """Return an effective Hamiltonian constructed from Fermi resonances."""
        resonances = self.detect_Fermi_resonances(self.mat_D)
        zpe_anharm = self.zero_point_energy(anharmonic_const)
        for resonance in resonances:
            for raw_state in resonance[2]:
                state = self.generate_state(raw_state)
                h0 = self.h0vib(state)
                print(zpe_anharm, h0, h0 - zpe_anharm)


# class VibRotErrors(Exception):
#     """Base class for exceptions in this module."""
#     def __init__(self, value):
#         self.value = value

#     def __str__(self):
#         return repr(self.value)<|MERGE_RESOLUTION|>--- conflicted
+++ resolved
@@ -474,16 +474,10 @@
             for b in range(3):
                 for l in range(nVib):
                     if not check_fermi(l, k):
-<<<<<<< HEAD
                         # it seems that this term needs to be negative when
                         # compared to cfour (moI_deriv definition?)
                         # print("{:.9f}".format(moI_derivs[l, b, b]))
                         negAlpha[b, k, 3] -= (2 * b_e[b]**2 * cubic[k, k, l] *
-=======
-                        # it seems that this term needs to SOMETIMES be negative 
-                        # when compared to cfour (moI_deriv definition?)
-                        negAlpha[b, k, 3] += (2 * b_e[b]**2 * cubic[k, k, l] *
->>>>>>> 6d1b5b60
                                               moI_derivs[l, b, b] *
                                               moI_deriv_conv / w[l]**1.5)
         return -negAlpha, coriolis_resonances
