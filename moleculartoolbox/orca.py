#!/usr/bin/env python3
# -*- coding: UTF-8 -*-
"""These classes deal with the Orca input and output structure."""
import os
import re
import sys
import numpy as np
from numpy import linalg
from .geometry import Geometry
from chemphysconst import Constants
# from . import systemtools as ST

TAB = " " * 4
FLOAT = np.float128
CONST = Constants()


class OrcaOutput(object):
    """This class is dealing with the orca 4.0 output structure."""

    def __init__(self, source_directory, basename=None, input_only=False):
        """
        Initiate the class with the source_directory name.

        Everything else should be detected automatically.
        If multiple jobs are present in that directory, a basename needs to be
         specified.
        """
        super(OrcaOutput, self).__init__()
        # All we need initially are the directory and the file names.
        self.directory = source_directory
        self.filenames(source_directory, basename, input_only)
        if input_only:
            self.geometry = self.get_xyz_geometry_from_input()
        else:
            self.info = self.get_Calc_info()
            self.geometries = self.get_xyz_geometries()
            self.geometry = self.geometries[-1]
            if self.has_gradient:
                gradient = self.read_orca_gradient()
                if np.any(gradient):
                    self.gradient = gradient
            if self.has_hessian:
                self.hessian = self.read_hessian()

    def filenames(self, source_directory, basename, input_only):
        """
        Define all the orca files (min: input and output file).

        Currently supported:
            .inp
            .*.out
            .engrad
            .hess
        """
        # 1. Input file
        if not basename:
            # If basename is not provided, try to find one using an input file.
            occurances = 0
            for element in os.listdir(source_directory):
                if element[-4:] == ".inp":
                    occurances += 1
                    basename = element[:-4]
            if occurances != 1:
                sys.exit("OrcaOutput.filenames(): "
                         "Orca basename not provided")
        else:
            input_file = os.path.join(source_directory, basename + '.inp')
            if os.path.exists(input_file):
                self.INPUT_FILE = input_file
            else:
                sys.exit("OrcaOutput.filenames(): "
                         "Could not find an Orca input file.")
        self.basename = basename
        # we want to terminate here if we only have an input file
        if input_only:
            return
        # Output file
        out_files = [f for f in os.listdir(source_directory) if '.out' in f]
        out_files_c = out_files[:]
        re_out_file = re.compile(re.subn("\+", "\\+", basename)[0] +
                                 '[\w\d.]*.out')
        for out_file in out_files_c:
            if not re_out_file.match(out_file):
                out_files.remove(out_file)
        if (not out_files or len(out_files) > 1):
            sys.exit("OrcaOutput.filenames(): "
                     "Could not find a unique Orca output file.")
        else:
            self.OUT_FILE = os.path.join(source_directory, out_files[0])
            # if (ST.get_memory(0.5, "k") >
            #         os.path.getsize(self.OUT_FILE)):
            with open(self.OUT_FILE) as out:
                self.OUT = out.read()
            # else:
            #     sys.exit("OrcaOutput.filenames(): "
            #              "{} is {} GB (too large)".format(
            #                  os.path.basename(self.OUT_FILE),
            #                  os.path.getsize(self.OUT_FILE)))
        # Gradient file
        gradient_file = os.path.join(source_directory, basename + '.engrad')
        if os.path.exists(gradient_file):
            self.GRADIENT_FILE = gradient_file
            self.has_gradient = True
        else:
            self.GRADIENT_FILE = ""
            self.has_gradient = False

        # Hessian file
        hessian_file = os.path.join(source_directory, basename + '.hess')
        if os.path.exists(hessian_file):
            self.HESSIAN_FILE = hessian_file
            self.has_hessian = True
        else:
            self.HESSIAN_FILE = ""
            self.has_hessian = False

    def get_xyz_geometry_from_input(self):
        """Obtain the xyz geometry from the Orca input file and return it."""
        re_xyzHeader = re.compile("xyz\s+([-+\d]+)\s+([\d]+)")
        re_xyz = re.compile("(\w+)" + "\s+([-.\d]+)" * 3)
        geometry = []
        has_xyz = False
        distance_units = "Angs"

        with open(self.INPUT_FILE) as inp:
            for line in inp:
                if re.search("Bohr", line, re.IGNORECASE):
                    distance_units = "Bohr"
                    continue
                if re_xyzHeader.search(line):
                    has_xyz = True
                    charge = int(re_xyzHeader.search(line).group(1))
                    mult = int(re_xyzHeader.search(line).group(2))
                    continue
                if has_xyz:
                    if re_xyz.search(line):
                        geometry.append(list(re_xyz.search(line).groups()))
                        continue
            return Geometry(geometry,
                            charge=charge,
                            mult=mult,
                            distance_units=distance_units)

    def get_Calc_info(self):
        """Summarise calculation set-up and return it as a dictionary."""
        infodict = {"program": "Orca",
                    "version": self.get_OrcaVersion(),
                    "basename": self.basename,
                    "calctype": self.get_CalcType(),
                    "method": self.get_Method(),
                    "basis": self.get_Basis(),
                    "charge": self.get_Charge(),
                    "mult": self.get_Multiplicity(),
                    "ref": self.get_Reference(),
                    "scfconv": self.get_SCF_Details()[1],
                    "geoconv": self.get_GeoOptDetails()[0],
                    }
        return infodict

    def get_OrcaVersion(self):
        """Obtain Orca version and revision."""
        re_version = re.compile("Program Version ([\d.]+)")
        re_svn = re.compile("SVN: \$(Rev: \d+)\$")
        version = ""
        with open(self.OUT_FILE) as out_file:
            for line in out_file:
                if re_version.search(line):
                    version += re_version.search(line).group(1)
                    continue
                if re_svn.search(line):
                    version += " " + re_svn.search(line).group(1)
                if "With contributions from" in line:
                    break
        return version

    def get_CalcType(self):
        """
        Check the output file for various types of calculations.

        Possible types are:
            single point calculation:   'Energy_Calc',
            geometry optimisation:      'Geo_Opt',
            gradient calculation:       'Gradient_Calc',
            frequency calculation:      'Hessian_Calc'.
        """
        with open(self.OUT_FILE) as out_file:
            sp_flag = False
            grad_flag = False
            for line in out_file:
                if '* Geometry Optimization Run *' in line:
                    return 'Geo_Opt'
                elif '* Single Point Calculation *' in line:
                    sp_flag = True
                    continue
                elif "* Energy+Gradient Calculation *" in line:
                    grad_flag = True
                elif "HESSIAN" in line:
                    if sp_flag:
                        return 'Hessian_Calc'
                    if grad_flag:
                        return 'Grad+Hessian_Calc'
<<<<<<< HEAD
                elif "*              VPT2           *" in line:
=======
                elif "VPT2" in line:
>>>>>>> 6d1b5b60
                    return 'Hessian_Calc'
        if sp_flag:
            return 'Energy_Calc'
        elif grad_flag:
            return 'Gradient_Calc'
        else:
            sys.exit("OrcaOutput.get_CalcType(): "
                     "Type of calculation could not be determined")

    def get_Method(self):
        """Check the output file for the method used in the calculation."""
        # RegEx definitions:
        re_DFT = re.compile("The ([\d\w]+) functional is recognized")
        re_CCSD = re.compile("Correlation treatment\s+[.]+\s+CCSD")
        re_pT = re.compile("TRIPLES CORRECTION")
        re_MP2 = re.compile("ORCA  MP2 ")
        re_DISP = re.compile("DFT(D\d)")
        # Flags
        bDFT_flag = False
        bCCSD_flag = False

        # Let's go digging
        with open(self.OUT_FILE) as out_file:
            for line in out_file:
                # Test for DFT:
                if re_DFT.search(line):
                    bDFT_flag = True
                    dft_functional = re_DFT.search(line).group(1)
                if (bDFT_flag and re_DISP.search(line)):
                    return re_DISP.search(line).group(1) + '-' + dft_functional
                if re_MP2.search(line):
                    return "MP2"
                if re_CCSD.search(line):
                    bCCSD_flag = True
                if (bCCSD_flag and re_pT.search(line)):
                    return "CCSD(T)"
        if bCCSD_flag:
            return "CCSD"
        else:
            return "HF"

    def get_Basis(self):
        """
        Obtain the general Basis set.

        For atom specific definitions we should have a separate routine
        """
        # Here we can afford to open the file object, since we break early.
        with open(self.OUT_FILE) as out_file:
            for line in out_file:
                if "Your calculation utilizes the basis:" in line:
                    return line.strip().split(":")[-1].strip()

    def get_Reference(self):
        """Obtain the reference determinant type."""
        re_HF = re.compile("Hartree-Fock type\s+HFTyp\s+[.]+\s*(\w+)")
        # Here we can afford to open the file object, since we break early.
        with open(self.OUT_FILE) as out_file:
            for line in out_file:
                if re_HF.search(line):
                    return re_HF.search(line).group(1)

    def get_Charge(self):
        """Read the charge."""
        re_Charge = re.compile("Total Charge\s+Charge\s+[.]+\s*([-+\d]+)")
        # Here we can afford to open the file object, since we break early.
        with open(self.OUT_FILE) as out_file:
            for line in out_file:
                if re_Charge.search(line):
                    return int(re_Charge.search(line).group(1))

    def get_Multiplicity(self):
        """Read the multiplicity."""
        re_Mult = re.compile("Multiplicity\s+Mult\s+[.]+\s*(\d+)")
        # Here we can afford to open the file object, since we break early.
        with open(self.OUT_FILE) as out_file:
            for line in out_file:
                if re_Mult.search(line):
                    return int(re_Mult.search(line).group(1))

    def get_SCF_Details(self):
        """Read SCF details from the Orca output file."""
        re_SCF_Thresh = re.compile("Thresh\s+[.]+\s*([\d.e+-]+) Eh")
        re_SCF_DeltaE = re.compile("TolE\s+[.]+\s*([\d.e+-]+) Eh")
        scf_Thresh = 0.0
        scf_DeltaE = 0.0
        # Here we can afford to open the file object, since we break early.
        with open(self.OUT_FILE) as out_file:
            for line in out_file:
                if re_SCF_Thresh.search(line):
                    scf_Thresh = FLOAT(re_SCF_Thresh.search(line).group(1))
                if re_SCF_DeltaE.search(line):
                    scf_DeltaE = FLOAT(re_SCF_DeltaE.search(line).group(1))
                if (scf_Thresh and scf_DeltaE):
                    return scf_Thresh, scf_DeltaE

    def get_GeoOptDetails(self):
        """Read geometry optimisation details from the Orca output file."""
        if not self.get_CalcType() == "Geo_Opt":
            return "", ""

        re_GEO_DeltaE = re.compile("TolE\s+[.]+\s*([\d.e+-]+) Eh")
        re_GEO_RMSG = re.compile("TolRMSG\s+[.]+\s*([\d.e+-]+) Eh/bohr")
        geo_DeltaE = 0.0
        geo_RMSG = 0.0
        # Here we can afford to open the file object, since we break early.
        with open(self.OUT_FILE) as out_file:
            for line in out_file:
                if re_GEO_DeltaE.search(line):
                    geo_DeltaE = FLOAT(re_GEO_DeltaE.search(line).group(1))
                if re_GEO_RMSG.search(line):
                    geo_RMSG = FLOAT(re_GEO_RMSG.search(line).group(1))
                if (geo_DeltaE and geo_RMSG):
                    return geo_DeltaE, geo_RMSG

    def get_numberOfAtoms(self):
        """Read the number of Atoms from the orca output file."""
        # re_nAtoms = re.compile("Number of atoms\s+[.]+\s+(\d+)")
        # Here we can afford to open the file object, since we break early.
        # with open(self.OUT_FILE) as out_file:
        #     for line in out_file:
        #         if re_nAtoms.search(line):
        #             return int(re_nAtoms.search(line).group(1))
        nAtoms = -2
        count_flag = False
        with open(self.OUT_FILE) as out_file:
            for line in out_file:
                if "CARTESIAN COORDINATES (A.U.)" in line:
                    count_flag = True
                    continue
                if (count_flag and line.strip()):
                    nAtoms += 1
                    continue
                elif (count_flag and not line.strip()):
                    return nAtoms

    def final_energies(self):
        """Return a list of all final energies."""
        re_final = re.compile("FINAL SINGLE POINT ENERGY\s+([-\d.]+)")
        return np.array([FLOAT(e) for e in re_final.findall(self.OUT)])

    def scf_energies(self):
        """Return a list of all SCF energies."""
        re_scf = re.compile('Total Energy\s+:\s+([-\d.]+)\s+Eh\s+[-\d.]+\s+eV')
        return np.array([FLOAT(e) for e in re_scf.findall(self.OUT)])

    def mp2_energies(self):
        """Return a list of all MP2 correlation energies."""
        re_mp2 = re.compile('MP2 CORRELATION ENERGY\s+:\s+([-\d.]+) Eh')
        return np.array([FLOAT(e) for e in re_mp2.findall(self.OUT)])

    def ccsd_energies(self):
        """Return a list of all CCSD correlation energies."""
        re_ccsd = re.compile('E\(CORR\)\s+[.]+\s+([-\d.]+)')
        return np.array([FLOAT(e) for e in re_ccsd.findall(self.OUT)])

    def pT_energies(self):
        """Return a list of all CCSD(T) correlation energies."""
        re_pT = re.compile('Triples Correction \(T\)\s+[.]+\s+([-\d.]+)')
        return np.array([FLOAT(e) for e in re_pT.findall(self.OUT)])

    def grad_norms(self):
        """Return a list of all gradient norms."""
        re_grd = re.compile('Norm of the cartesian gradient\s+[.]+\s+([\d.]+)')
        if self.info["method"] == "MP2":
            re_grd = re.compile('NORM OF THE MP2 GRADIENT:\s+([\d.]+)')
        return np.array([FLOAT(e) for e in re_grd.findall(self.OUT)])

    def get_xyz_geometries(self):
        """
        Obtain the xyz geometries from the orca outfile.

        The coordinates are read in internal units (bohr) and then converted to
         Angstroem and stored in a Geometry object.
        An array of geometries is returned.
        """
        geometries = []
        nAtoms = self.get_numberOfAtoms()
        charge = self.get_Charge()
        mult = self.get_Multiplicity()

        search_str = "CARTESIAN COORDINATES (A.U.)"
        out = self.OUT.split('\n')
        lFind = [i + 3 for i, l in enumerate(out) if search_str in l]
        raw_coords = [out[i: i + nAtoms] for i in lFind]

        for raw_coord in raw_coords:
            geometry = []
            for line in raw_coord:
                if (line.strip() and len(line.split()) == 8):
                    v = line.split()
                    geometry.append([v[0], v[1], v[4], v[5], v[6], v[7]])
            geometries.append(Geometry(geometry,
                                       charge=charge,
                                       mult=mult,
                                       distance_units='Bohr'))

        if geometries:
            return geometries
        else:
            sys.exit("OrcaOutput.get_xyz_geometries(): "
                     "No geometries found")

    def read_orca_gradient(self):
        """Obtain the Cartesian gradients (Eh/bohr)."""
        if self.has_gradient:
            gradient = []
            no_of_atoms = 0
            with open(self.GRADIENT_FILE) as gradient_file:
                line = gradient_file.readline()
                while line:
                    if "Number of atoms" in line:
                        gradient_file.readline()
                        no_of_atoms = int(gradient_file.readline().strip())
                    elif "The current gradient in Eh/bohr" in line:
                        gradient_file.readline()
                        while line.strip() != "#":
                            tmp_grad = []
                            for i in range(3):
                                line = gradient_file.readline()
                                tmp_grad.append(FLOAT(line.strip()))
                            gradient.append(tmp_grad)
                            if len(gradient) == no_of_atoms:
                                break
                    line = gradient_file.readline()
            if (gradient and len(gradient) == no_of_atoms):
                return np.array(gradient)
            else:
                sys.exit("OrcaOutput.read_orca_gradient(): "
                         "Gradient could not be retrieved")

    def norm_of_grad(self):
        """Return the norm of the gradient."""
        if np.any(self.gradient):
            return linalg.norm(self.gradient.astype(np.float64))
        else:
            return 0

    def rms_of_grad(self):
        """Return the norm of the gradient."""
        if np.any(self.gradient):
            return self.norm_of_grad() / (3 * self.geometry.nAtoms)
        else:
            return 0.0

    def read_hessian(self, threshold=1e-10, hessfile="self"):
        """
        Return the Orca Hessian matrix read from hess_file.
        Units: Eh / (bohr^2)
        The threshold can be used to remove translational inaccuracies, e.g. a
         threshold of 1e-5 gets rid of the remaining translational frequencies
         and brings the rotational remainders down as well.
        It's not quite clear though how it affects VPT2 (--> lower default).
        """
        if not self.has_hessian:
            return
        if hessfile != "self":
            hess_file_name = hessfile
        else:
            hess_file_name = self.HESSIAN_FILE

        no_colums = 5.0
        with open(hess_file_name) as hess_f:
            line = hess_f.readline()
            while line:
                line = hess_f.readline()
                if line.strip() == "$hessian":
                    line = hess_f.readline()
                    threeN = int(line.strip())
                    hessian = np.zeros((threeN, threeN), dtype=FLOAT)
                    col_sets = range(int(np.ceil(float(threeN) / no_colums)))
                    for col_set in col_sets:
                        line = hess_f.readline()
                        j_s = [int(j) for j in line.split()]
                        for i in range(threeN):
                            line = hess_f.readline()
                            values = [FLOAT(v) for v in line.split()[1:]]
                            for k, value in enumerate(values):
                                if np.abs(value) > threshold:
                                    hessian[i][j_s[k]] = value
        return hessian

    def read_dipole_derivative(self, cutoff=1e-12):
        """
        Return the Orca dipole derivative vector (3Nx3) matrix.

        Units: (Eh*bohr)^1/2
        """
        with open(self.HESSIAN_FILE) as hess_f:
            line = hess_f.readline()
            while line:
                if line.strip() == "$dipole_derivatives":
                    line = hess_f.readline()
                    threeN = int(line.strip())
                    dipole_derivatives = np.zeros((threeN, 3), dtype=FLOAT)
                    for i in range(threeN):
                        line = hess_f.readline()
                        values = [FLOAT(v) for v in line.split()[:]]
                        for j, value in enumerate(values):
                            if np.abs(value) > cutoff:
                                dipole_derivatives[i, j] = value
                    break
                line = hess_f.readline()
        return dipole_derivatives

    def find_displacements(self):
        """
        Find all displacement directories in self.directory.

        Return a list containing strings of the format [directory, basename].
        """
        re_dir = re.compile("Displacement_(\d+)")
        re_basename = re.compile("(([\s\w_+-]+)_D[_]*(\d+))")
        dirlist = [d for d in os.listdir(self.directory) if os.path.isdir(d)]
        displacements = []
        for d in sorted(dirlist):
            if re_dir.match(d):
                disp_num = re_dir.search(d).group(1)
                for element in os.listdir(d):
                    if re_basename.search(element):
                        if re_basename.search(element).group(3) == disp_num:
                            basename = re_basename.search(element).group(1)
                            disp_dir = os.path.join(self.directory, d)
                            displacements.append([disp_dir, basename])
                            break
        if not displacements:
            sys.exit("OrcaOutput.find_displacements(): "
                     "No displacements found")
        return displacements

    def get_displaced_geometries(self):
        """Return a list of Hessians, one for each displacement."""
        geometries = []
        nTransRot = self.geometry.nTransRot()
        threeN = 3 * self.geometry.nAtoms
        number_of_displacements = 2 * (threeN - nTransRot)
        for disp in disps:
            orca_out = OrcaOutput(disp[0], disp[1])
            geometries.append(orca_out.geometry)
        if len(geometries) != number_of_displacements:
            sys.exit("OrcaOutput.get_displaced_geometries(): "
                     "Could only find {} of {} displacements.".format(
                         len(geometries), number_of_displacements))
        return geometries

    def get_displaced_Hessians(self, mode="folders"):
        """Return a list of Hessians, one for each displacement."""
        hessians = []
        nTransRot = self.geometry.nTransRot()
        threeN = 3 * self.geometry.nAtoms
        number_of_displacements = 2 * (threeN - nTransRot)
<<<<<<< HEAD

=======
        
>>>>>>> 6d1b5b60
        if mode == "folders":
            disps = self.find_displacements()
            for disp in disps:
                orca_out = OrcaOutput(disp[0], disp[1])
                hessians.append(orca_out.hessian)
        elif mode == "hess files":
<<<<<<< HEAD
            # disp_hessnames = []
=======
            disp_hessnames = []
>>>>>>> 6d1b5b60
            for d in range(number_of_displacements):
                hess = "{}_D{:03d}.hess".format(self.basename, d + 1)
                if not os.path.exists(hess):
                    sys.exit("OrcaOutput.get_displaced_Hessians(): "
                             "Could not find {}.".format(hess))
                hessians.append(self.read_hessian(1e-12, hess))
<<<<<<< HEAD

=======
        
>>>>>>> 6d1b5b60
        if len(hessians) != number_of_displacements:
            sys.exit("OrcaOutput.get_displaced_Hessians(): "
                     "Could only find {} of {} displacements.".format(
                         len(hessians), number_of_displacements))
        return hessians

    def get_displaced_dipole_derivatives(self):
        """Return a list of Hessians, one for each displacement."""
        dipole_derivatives = []
        disps = self.find_displacements()
        nTransRot = self.geometry.nTransRot()
        threeN = 3 * self.geometry.nAtoms
        number_of_displacements = 2 * (threeN - nTransRot)
        for disp in disps:
            orca_out = OrcaOutput(disp[0], disp[1])
            dipole_derivatives.append(orca_out.read_orca_dipole_derivative())
        if len(dipole_derivatives) != number_of_displacements:
            sys.exit("OrcaOutput.get_displaced_dipole_derivatives(): "
                     "Could only find {} of {} displacements.".format(
                         len(dipole_derivatives), number_of_displacements))
        return dipole_derivatives

    def get_internal_coordinates(self):
        """Read the internal coordinates from the output file."""
        int_coords = []
        with open(self.OUT_FILE) as orca_out:
            line = orca_out.readline()
            while line:
                if "INTERNAL COORDINATES (ANGSTROEM)" in line:
                    line = orca_out.readline()
                    line = orca_out.readline()
                    geom = []
                    while line.strip():
                        if len(line.split()) < 7:
                            break
                        v = line.split()
                        geom.append([v[0], int(v[1]), int(v[2]), int(v[3]),
                                     float(v[4]), float(v[5]), float(v[6])])
                        line = orca_out.readline()
                    int_coords.append(geom)
                line = orca_out.readline()
        if int_coords:
            self.geometry.set_zmato(int_coords[-1])
            return int_coords
        else:
            sys.exit("OrcaOutput.get_internal_coordinates(): "
                     "No geometries found")

    def get_orbital_populations(self, threshold=5.0):
        """
        Return an MO (occupied) population dictionary.

        threshold: The necessary contribution of an AO in percent that is
                   required before it's added to the dictionary.

        This uses the Loewdin reduced orbital population analysis of orca which
         can be activated by including the following in the input file:
        %output
           Print[P_OrbPopMO_L]  1
        end
        mo_dict =   {MO_NUMBER :
                        {'MO': MO_NUMBER,
                         'energy': energy in eV,
                         'occ': fractional occupation,
                         'AOs':
                            {AO_number:
                                [Atom_number, element, ao-type, percentage]
                            }
                        }
                    }
        """
        ha2eV = CONST.hartree_energy(unit="eV")
        columns = 6  # Orca prints 6 columns at a time
        # MO properties: Number, Energy, Occupation, AO data
        re_mo_numb = re.compile('\s+(\d+)' * columns)
        re_mo_ener = re.compile('\s+([-.\d]+)' * columns)
        re_mo_occu = re.compile('\s+(1.00000|0.00000)' * columns)
        re_mo_line = re.compile('\s*(\d+)\s+(\w+)\s+([\w\d+-]+)' +
                                '\s+(\d+\.\d)' * columns)

        mo_dict = {}
        mo_read_flag = False
        ene_read_flag = False
        occ_read_flag = False
        line_read_flag = False
        orbital_occupied = True
        for line in self.OUT.split('\n'):
            if "LOEWDIN REDUCED ORBITAL POPULATIONS PER MO" in line:
                mo_read_flag = True
                continue
            if not mo_read_flag:
                continue
            if mo_read_flag:
                if re_mo_numb.search(line):
                    # reading mo number
                    mos = [int(mo) for mo in line.split()]
                    ene_read_flag = True
                    continue
                if (re_mo_ener.search(line) and not occ_read_flag and
                        ene_read_flag):
                    # reading mo energies
                    ene = [float(e) for e in re_mo_ener.search(line).groups()]
                    ene_read_flag = False
                    occ_read_flag = True
                    continue
                if (re_mo_occu.search(line) and occ_read_flag):
                    # reading mo occupations
                    occ = [float(o) for o in re_mo_occu.search(line).groups()]
                    occ_read_flag = False
                    line_read_flag = True
                    details, per = [], []
                    continue
                if (line_read_flag and re_mo_line.search(line)):
                    # reading mo details and percentages
                    details.append(re_mo_line.search(line).groups()[:3])
                    per.append([float(f) for f in
                                re_mo_line.search(line).groups()[3:]])
                    continue
                if (line_read_flag and not line.strip()):
                    # writing the orbital details to the mo dictionary
                    for i in range(columns):
                        mo = mos[i]
                        if occ[i] == 0.0:
                            orbital_occupied = False
                        if (mo not in mo_dict and occ[i] > 0):
                            mo_dict[mo] = {'MO': mo,
                                           'energy': ene[i] * ha2eV,
                                           'occ': occ[i],
                                           'AOs': {}}
                            for j, detail in enumerate(details):
                                if per[j][i] >= threshold:
                                    ao = [int(detail[0]), detail[1],
                                          detail[2], per[j][i]]
                                    mo_dict[mo]['AOs'][j] = ao
                    line_read_flag = False
                if not orbital_occupied:
                    break
        if not mo_dict:
            sys.exit("OrcaOutput.get_orbital_populations(): "
                     "No Loewdin reduced orbital population analysis found")
        return mo_dict

    def core_level_per_atom(self, ao_type="f"):
        """Return the averaged orbital energies for all atoms."""
        threshold = 50.0  # Percentage of the total contrib. filtered AOs have
        mos = self.get_orbital_populations()
        core_levels = {}
        for i, atom in enumerate(self.geometry.atoms):
            core_levels[i] = []
            for mo in mos.values():
                percentatge = 0.0
                for ao in mo['AOs'].values():
                    if (ao[0] == i and ao[2][0] == ao_type):
                        percentatge += ao[3]
                if percentatge > threshold:
                    core_levels[i].append(mo["energy"])
        return core_levels

    def filter_orbitals(self, orb_pop, **kwargs):
        """
        Return summed orbital populations for certain atom types/numbers.

        We can select specific atom(s) with the atom(s) keyword:
            e.g. atom=24 or atoms=[24, 35, 42];
         specific element(s):
            e.g. element="Pt" or atoms=["O", "H"],
         as well as orbital types:
            e.g. o_type="f"
        """
        threshold = 50.0  # Percentage of the total contrib. filtered AOs have

        if 'orbital_type' in kwargs:
            o_type = kwargs['orbital_type']
        else:
            o_type = 'f'  # Default

        if 'atom' in kwargs:
            atoms = [kwargs['atom']]
        elif 'atoms' in kwargs:
            atoms = kwargs['atoms']
        else:
            atoms = []
        if 'element' in kwargs:
            elements = [kwargs['element']]
        elif 'elements' in kwargs:
            elements = kwargs['elements']
        else:
            elements = []

        if (not elements and not atoms):
            sys.exit("OrcaOutput.filter_orbitals(): "
                     "You need to specify either some atoms or some elements")
        filter_results = []
        for mo in orb_pop.values():
            pop_total = 0.0
            for ao in mo['AOs'].values():
                if not ao[2][0] == o_type:  # Selecting the first letter.
                    continue
                if (atoms and elements):
                    if (ao[0] in atoms and ao[1] in elements):
                        pop_total += ao[3]
                elif atoms:
                    if ao[0] in atoms:
                        pop_total += ao[3]
                else:
                    if ao[1] in elements:
                        pop_total += ao[3]
            if pop_total > threshold:
                filter_results.append([mo['MO'], mo['energy'],
                                       o_type, pop_total])
        return filter_results

    def get_partial_charges_spins(self):
        """
        Return a list of position, element, partial charge and partial spin.

        These densities are also written in the self.geometry atom objects.
        """
        re_cs = re.compile("\s*(\d+) (\w+)\s*:\s+([-.\d]+)\s+([-.\d]+)")
        read_flag = False
        partial_charges_spins = []
        for line in self.OUT.split('\n'):
            if "LOEWDIN ATOMIC CHARGES AND SPIN POPULATIONS" in line:
                read_flag = True
                continue
            if read_flag:
                if re_cs.search(line):
                    # print(line)
                    hit = re_cs.search(line).groups()
                    num = int(hit[0])
                    el = hit[1]
                    pc = float(hit[2])
                    ps = float(hit[3])
                    partial_charges_spins.append([num, el, pc, ps])
                    self.geometry.atoms[num].add_partial_charge_density(pc)
                    self.geometry.atoms[num].add_partial_spin_density(ps)
            if (read_flag and not line.strip()):
                break
        return partial_charges_spins
<|MERGE_RESOLUTION|>--- conflicted
+++ resolved
@@ -200,11 +200,7 @@
                         return 'Hessian_Calc'
                     if grad_flag:
                         return 'Grad+Hessian_Calc'
-<<<<<<< HEAD
                 elif "*              VPT2           *" in line:
-=======
-                elif "VPT2" in line:
->>>>>>> 6d1b5b60
                     return 'Hessian_Calc'
         if sp_flag:
             return 'Energy_Calc'
@@ -541,6 +537,7 @@
         nTransRot = self.geometry.nTransRot()
         threeN = 3 * self.geometry.nAtoms
         number_of_displacements = 2 * (threeN - nTransRot)
+        disps = self.find_displacements()
         for disp in disps:
             orca_out = OrcaOutput(disp[0], disp[1])
             geometries.append(orca_out.geometry)
@@ -556,33 +553,19 @@
         nTransRot = self.geometry.nTransRot()
         threeN = 3 * self.geometry.nAtoms
         number_of_displacements = 2 * (threeN - nTransRot)
-<<<<<<< HEAD
-
-=======
-        
->>>>>>> 6d1b5b60
         if mode == "folders":
             disps = self.find_displacements()
             for disp in disps:
                 orca_out = OrcaOutput(disp[0], disp[1])
                 hessians.append(orca_out.hessian)
         elif mode == "hess files":
-<<<<<<< HEAD
             # disp_hessnames = []
-=======
-            disp_hessnames = []
->>>>>>> 6d1b5b60
             for d in range(number_of_displacements):
                 hess = "{}_D{:03d}.hess".format(self.basename, d + 1)
                 if not os.path.exists(hess):
                     sys.exit("OrcaOutput.get_displaced_Hessians(): "
                              "Could not find {}.".format(hess))
                 hessians.append(self.read_hessian(1e-12, hess))
-<<<<<<< HEAD
-
-=======
-        
->>>>>>> 6d1b5b60
         if len(hessians) != number_of_displacements:
             sys.exit("OrcaOutput.get_displaced_Hessians(): "
                      "Could only find {} of {} displacements.".format(
