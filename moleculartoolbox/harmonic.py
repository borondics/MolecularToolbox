# -*- coding: UTF-8 -*-
"""This module contains functions related to the harmonic approximation."""
import sys
import numpy as np
from chemphysconst import Constants
from numpy import linalg
from . import printfunctions as PF

FLOAT = np.float128
CONST = Constants()
COMPLEX = np.complex256


class Harmonic(object):
    """
    This class does the rigid-rotor double harmonic approximation analysis.

    It requires at least a geometry and a Hessian matrix as input.
    Further properties can be included, e.g. the dipole derivatives.
    """

    def __init__(self, geometry, hessian=None, **kwargs):
        """
        Initiate the class with at least geometry and a Hessian object.

        geometry: N-atomic geometry object
        gradient: Nx3 numpy array with gradients (Eh/bohr)
        hessian:  3Nx3N numpy Hessian array (Eh/(bohr^2))

        kwargs["dipole derivatives"] : 3Nx3N numpy array of the dipole
                                       derivatives required for intensities
                                       (Eh*bohr)^1/2)
        """
        super(Harmonic, self).__init__()
        try:
            geometry.atoms
        except AttributeError:
            sys.exit("Harmonic.__init__(): "
                     "A valid geometry is necessary")
        else:
            self.geometry = geometry

        if type(hessian) == np.ndarray:
            self.hessian = hessian
        else:
            sys.exit("Harmonic.__init__(): "
                     "A valid Hessian is necessary")

        if 'gradient' in kwargs:
            if type(kwargs["gradient"]) == np.ndarray:
                self.gradient = kwargs["gradient"]
            else:
                sys.exit("Harmonic.__init__(): "
                         "Valid gradient are necessary")
        else:
            self.gradient = None

        if 'dipole_derivatives' in kwargs:
            dipole_derivatives = kwargs["dipole_derivatives"]
            if type(dipole_derivatives) == np.ndarray:
                self.dipole_derivatives = dipole_derivatives
            else:
                print("Harmonic.__init__(): "
                      "Valid dipole derivatives are missing")
                self.dipole_derivatives = None
        else:
            self.dipole_derivatives = None

        self.diag_Hess, self.mat_L = self.diagonalise_Hessian()
        self.rotation = self.geometry.rot_prop
        self.rot_const_inv_cm = self.rotation.rigid_rotational_constants(
            "1/cm", False)
        self.freq_inv_cm = self.harmonic_frequencies(self.diag_Hess, "1/cm")

    def norm_of_grad(self):
        """Return the norm of the gradient."""
        if np.any(self.gradient):
            return linalg.norm(self.gradient.astype(np.float64))
        else:
            return 0

    def rms_of_grad(self):
        """Return the norm of the gradient."""
        if np.any(self.gradient):
            return self.norm_of_grad() / (3.0 * len(self.geometry.atoms))
        else:
            return 0.0

    def rotate_Hessian(self, x_rot):
        """
        Rotate the Hessian according to a rotational matrix.

        This matrix is usually obtained by diagonalising the moment of inertia
         tensor (or any other 3x3 rotational matrix).
        """
        nAtoms = self.geometry.nAtoms
        hessian = self.hessian
        # We need to operate on sets of 3 in the 3Nx3N Hessian matrix
        for i in range(3 * nAtoms):
            for s in range(nAtoms):
                b_c, e_c = 3 * s, 3 * s + 3
                xyz = hessian[i, b_c: e_c]
                hessian[i, b_c: e_c] = np.dot(x_rot, xyz)
        for j in range(3 * nAtoms):
            for t in range(nAtoms):
                b_l, e_l = 3 * t, 3 * t + 3
                xyz = hessian[b_l: e_l, j]
                hessian[b_l: e_l, j] = np.dot(x_rot, xyz)
        # Double check this, it might be done only once.
        return hessian

    def mass_weight_Hessian(self, hessian):
        """
        Return a mass-weighted Hessian (3N x 3N numpy array).

        The unit of the matrix elements is Eh/(amu*bohr^2).
        """
        masses_3N = self.geometry.threeN_mass_array()
        inv_sq_masses = 1.0 / np.sqrt(np.array(masses_3N))
        return ((inv_sq_masses * hessian).T * inv_sq_masses).T

    def diagonalise_Hessian(self):
        """
        Return the diagonalised mass-weighted Hessian and a matrix L.

        The latter matrix contains the normalised eigenvectors in its columns.
        The elements of the diagonalised Hessian have the dimension
         Eh/(amu*bohr^2) while the elements of L are unitless.
        """
        # 1. mass-weight Hessian
        mw_hessian = self.mass_weight_Hessian(self.hessian)
        # 2. diagonalise mass-weighted Hessian
        diag_Hess, mat_L = linalg.eigh(mw_hessian.astype(np.float64))

        return (np.array(diag_Hess, dtype=FLOAT),
                np.array(mat_L, dtype=FLOAT))

    def harmonic_frequencies(self, diag_Hess, unit="1/cm"):
        """
        Return the harmonic frequencies.

        This assumes a diagonalised Hessian and comes in units Eh/(amu*bohr^2).
        Units:
            1/cm, cm**-1 or cm^-1
            1/s or Hz
            1/s^2 or 1/s^2
        """
        hartee_to_joule = CONST.hartree_energy("J")
        bohr_to_meter = CONST.bohr_radius()
        u_to_kg = CONST.atomic_mass_constant()
        c = CONST.speed_of_light()  # m/s

        conversion_factor = hartee_to_joule / (4 * np.pi**2 *
                                               bohr_to_meter**2 * u_to_kg)

        if unit in ("1/cm", "cm**-1", "cm^-1"):
            conversion_factor /= (c**2 * 1e4)
        elif unit in ('1/s^2', 'Hz^2'):
            return diag_Hess * conversion_factor
        elif not (unit in ('1/s', 'Hz')):
            sys.exit("Harmonic.harmonic_frequencies(): "
                     "Unknown unit passed to function")
        complex_diag_Hess = np.array(diag_Hess, dtype=COMPLEX)
        harm_freq = np.sqrt(complex_diag_Hess * conversion_factor)
        return harm_freq

    def harmonic_intensities(self):
        """
        Return the harmonic intensities in km/mol.

        This assumes the dipole derivatives comes in units of (Eh*bohr)^1/2.
        """
        if not np.any(self.dipole_derivatives):
            return
        sqrt_masses = np.sqrt(self.geometry.threeN_mass_array())
        u_to_kg = CONST.atomic_mass_constant()
        c = CONST.speed_of_light()
        avogardro = CONST.avogadro_constant()
        bohr_to_meter = CONST.bohr_radius()
        hartee_to_joule = CONST.hartree_energy("J")

        conversion_factor = (np.pi * bohr_to_meter * hartee_to_joule *
                             avogardro * 1e-3 / (3 * c**2 * u_to_kg))
        mw_DipDer = (self.dipole_derivatives.T / sqrt_masses).T
        normCo_deriv = np.einsum('ij,jx->ix', self.mat_L.T, mw_DipDer,
                                 casting='same_kind', dtype=FLOAT)
        harm_int = (conversion_factor *
                    np.array([np.sum(vec**2) for vec in normCo_deriv]))
        return harm_int

    def normal_coordinates(self, diag_Hess, mat_L):
        """Return the dimensionless normal coordinates as a matrix Q."""
        u_to_kg = CONST.atomic_mass_constant()
        h_bar = CONST.planck_constant() / (2 * np.pi)

        masses = np.sqrt(self.geometry.threeN_mass_array() * u_to_kg)
        harm_freq = self.harmonic_frequencies(diag_Hess, "1/s")
        threeN = 3 * self.geometry.nAtoms

        normal_coordinates = np.zeros((threeN, threeN), dtype=COMPLEX)

        for i in range(threeN):
            for n in range(threeN):
                normal_coordinates[n, i] = mat_L[n, i] * \
                    (masses[n] * 1e-10 * np.sqrt(harm_freq[i] / h_bar))

        return normal_coordinates

    def coriolis_zeta(self):
        """Generate three Coriolis zeta matrices (one for each x, y, z)."""
        nAtoms = self.geometry.nAtoms
        threeN = 3 * nAtoms

        e = CONST.third_order_LeviCevita_Tensor()
        l = np.zeros((3, nAtoms, threeN), dtype=FLOAT)
        for i in range(3):
            l[i] = self.mat_L[i::3, :]
        # This is a much cleaner solution than those awful for-loops
        cz = np.einsum('abc,bik,cil->akl', e, l, l,
                       casting='same_kind', dtype=FLOAT)

        # The following is deprecated (it's still kept in case I need to port):
        # nTransRot = self.geometry.nTransRot()
        # offset1 = [1, 2, 0]
        # offset2 = [2, 0, 1]
        # L = self.mat_L
        # cz = []
        # for h in range(3):
        #     cz.append(np.zeros((threeN, threeN), dtype=FLOAT))

        # for i in range(3):
        #     for r in range(nTransRot, threeN):
        #         for s in range(nTransRot, threeN):
        #             z = 0.0
        #             i1 = offset1[i]
        #             i2 = offset2[i]
        #             for a in range(nAtoms):
        #                 z += (L[3 * a + i1, r] * L[3 * a + i2, s] -
        #                       L[3 * a + i2, r] * L[3 * a + i1, s])
        #             cz[i][r, s] = z
        return np.around(cz, decimals=13)

    def inertia_derivatives(self):
        """Return the inertia derivatives a_k^ab in [u^1/2 * Angs].

        (3Nx3x3 tensor) calculated according to
            Papousek/Alijev, 1982, isbn: 9780444997371, p. 277
        """
        nAtoms = self.geometry.nAtoms
        nTransRot = self.geometry.nTransRot()
        nVib = self.geometry.nVib()
        sqrt_masses = np.sqrt(self.geometry.mass_array())
        coords = self.geometry.geom_array()
        e = CONST.third_order_LeviCevita_Tensor()
        l = np.zeros((3, nAtoms, nVib), dtype=FLOAT)
        for i in range(3):
            l[i] = self.mat_L[i::3, nTransRot:]
        inertia_derivatives = 2 * np.einsum('ace,bde,i,ic,dik->kab',
                                            e, e, sqrt_masses, coords, l,
                                            casting='same_kind', dtype=FLOAT)
<<<<<<< HEAD
        # print("Inertia derivatives")
        # for k in range(nVib):
        #     for a in range(3):
        #         for b in range(3):
        #             print(k, a, b, "{:20.10f}".format(
        #                 inertia_derivatives[k, a, b]))

=======
        print("Inertia derivatives")
        for k in range(nVib):
            for a in range(3):
                for b in range(3):
                    print (k, a, b, "{:20.10f}".format(inertia_derivatives[k,a,b]))
        sys.exit()
>>>>>>> 6d1b5b60
        return inertia_derivatives

    def cartesian_displacements(self, anharm_displacement=0.05, unit="bohr",
                                verbose=False):
        """
        Calculate the Cartesian displacements.

        At these displaced geometries another harmonic Hessian need to be
         generated; this is necessary in order to generated the numerical third
         (and some fourth) order derivatives needed for VPT2.

        Output: 0: cartesian_displacements, 1: unit
        """
        # Normalised eigenvectors from the Hessian diagonalisation
        mat_L = self.mat_L
        nTransRot = self.geometry.nTransRot()
        harm_freq = self.harmonic_frequencies(self.diag_Hess, "1/s")
        harm_vib = harm_freq[nTransRot:].real
        masses = self.geometry.threeN_mass_array()
        if not (harm_vib > 0).all():
            sys.exit("Harmonic.cartesian_displacements(): "
                     "Encountered vibrations smaller than zero. Check!")
        # Constants
        u_to_kg = CONST.atomic_mass_constant()
        #   Note the extra 1/2PI, that's cfour (I don't know why)
        h_bar = CONST.planck_constant() / (4 * np.pi**2)
        #   Note the factor -1, that's a cfour diagonalisation correction
        len_fac = -1 / CONST.bohr_radius()
        if unit in ["A", "Angs", "angs", "Angstroem", "angstroem"]:
            len_fac = -1e10
        sqrt_inv_masses = 1 / np.sqrt(masses * u_to_kg)
        sqrt_inv_vib = np.sqrt(h_bar / harm_vib)

        # This is the actual calculation
        cart_disps = (mat_L.T[nTransRot:] * len_fac * anharm_displacement *
                      np.outer(sqrt_inv_vib, sqrt_inv_masses))
        if verbose:
            print("h_bar\n", h_bar)
            print("harm_vib\n", harm_vib)
            print("sqrt_inv_masses\n", sqrt_inv_masses)
            print("sqrt_inv_vib\n", sqrt_inv_vib)
            print("tmpOuter\n", np.outer(sqrt_inv_vib, sqrt_inv_masses))
            print("Cartesian displacements in {}:\n".format(unit))
            print(PF.print_np_2Dmatrix(cart_disps, 8))

        return cart_disps, unit

    def displaced_geometries(self, print_header=True,
                             unit="bohr", precision=9, verbose=False):
        """
        Return a list of strings of back transformed displaced normal coords.

        The coordinates (positive and negative) are in either Bohr or
         Angstroem.
        This is used as a coordinate input for new Hessian calculations.
            cart_disps: 3N-nTransRot x 3N displacement np.array in [unit].
            print_header: Prints an xyz-file header if True.
            unit: Bohr or Angstroem
            precision: This should be around 9 (pretty print control)
        """
        # Printing set-up
        output_strings = []
        vec_str = " {{:> {},.{}f}}".format(5 + precision, precision)
        freq_str = "{}\nMode {}: w = {} cm^-1 - "

        if unit in ["A", "Angs", "angs", "Angstroem", "angstroem"]:
            len_fac = 1.0
        else:
            len_fac = 1.0 / CONST.bohr_radius("Angstroem")

        nAtoms = self.geometry.nAtoms
        nTransRot = self.geometry.nTransRot()
        harm_inv_cm = self.freq_inv_cm[nTransRot:].real
        cart_disps = self.cartesian_displacements(0.05, unit, verbose)

        for i, disp in enumerate(cart_disps[0]):
            # Header setup
            freq = PF.print_complex(harm_inv_cm[i], 1.0, precision)
            header_str = freq_str.format(nAtoms, i + 1, freq)
            if print_header:
                tmp_pos = header_str + "positive displacement\n"
                tmp_neg = header_str + "negative displacement\n"
            else:
                tmp_pos, tmp_neg = "", ""
            # Geometry String
            for a, atom in enumerate(self.geometry.atoms):
                v = np.zeros((3,))
                for j in range(3):
                    v[j] = disp[3 * a + j]
                #  atom.coordinates are given in Angstroem
                v_positive = atom.coordinates * len_fac + v
                v_negative = atom.coordinates * len_fac - v
                tmp_pos += atom.element \
                    + (vec_str * 3).format(*v_positive) + "\n"
                tmp_neg += atom.element \
                    + (vec_str * 3).format(*v_negative) + "\n"
            output_strings.append(tmp_pos[:-1])
            output_strings.append(tmp_neg[:-1])
        return output_strings<|MERGE_RESOLUTION|>--- conflicted
+++ resolved
@@ -258,22 +258,12 @@
         inertia_derivatives = 2 * np.einsum('ace,bde,i,ic,dik->kab',
                                             e, e, sqrt_masses, coords, l,
                                             casting='same_kind', dtype=FLOAT)
-<<<<<<< HEAD
         # print("Inertia derivatives")
         # for k in range(nVib):
         #     for a in range(3):
         #         for b in range(3):
         #             print(k, a, b, "{:20.10f}".format(
         #                 inertia_derivatives[k, a, b]))
-
-=======
-        print("Inertia derivatives")
-        for k in range(nVib):
-            for a in range(3):
-                for b in range(3):
-                    print (k, a, b, "{:20.10f}".format(inertia_derivatives[k,a,b]))
-        sys.exit()
->>>>>>> 6d1b5b60
         return inertia_derivatives
 
     def cartesian_displacements(self, anharm_displacement=0.05, unit="bohr",
